--- conflicted
+++ resolved
@@ -909,15 +909,10 @@
             maxTokens: 2000,
             temperature: 0.7
           }),
-<<<<<<< HEAD
           90000, // 90秒总超时，生成较长的内容
           5000,  // 每5秒检查一次
           () => true // 对于Cohere API，我们也无法检测活动状态
-        );
-=======
-          60000 // 生成较长的内容，使用更长的超时
         ) as any; // 临时类型断言来解决 Cohere 类型问题
->>>>>>> d057e373
         
         const generatedPrompt = response.generations?.[0]?.text || '';
         
@@ -1065,29 +1060,18 @@
         const cohere = new CohereClient({
           token: config.apiKey,
         });
-<<<<<<< HEAD
-        
-        const prompt = `${systemPrompt}\n\nUser: ${userPrompt}\n\nAssistant:`;
+          const prompt = `${systemPrompt}\n\nUser: ${userPrompt}\n\nAssistant:`;
         const response = await this.withSmartTimeout(
-=======
-          const prompt = `${systemPrompt}\n\nUser: ${userPrompt}\n\nAssistant:`;
-        const response = await this.withTimeout(
->>>>>>> d057e373
           cohere.generate({
             model: model,
             prompt: prompt,
             maxTokens: 2000,
             temperature: 0.7
           }),
-<<<<<<< HEAD
           90000, // 90秒总超时
           5000,  // 每5秒检查一次
           () => true // Cohere不支持真正的流式，所以无法检测活动状态
-        );
-=======
-          60000
         ) as any; // 临时类型断言来解决 Cohere 类型问题
->>>>>>> d057e373
         
         const accumulatedContent = response.generations?.[0]?.text || '';
         

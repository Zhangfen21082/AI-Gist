--- conflicted
+++ resolved
@@ -78,18 +78,11 @@
     generatePromptStream: (request: AIGenerationRequest, config: AIConfig, onProgress: (charCount: number, partialContent?: string) => boolean) => Promise<AIGenerationResult>    intelligentTest: (config: AIConfig) => Promise<AIConfigTestResult>
     stopGeneration: () => Promise<{ success: boolean; message: string }>
   }
-<<<<<<< HEAD
-    webdav: {
-    testConnection: (config: WebDAVConfig) => Promise<{ success: boolean; message: string; serverInfo?: any }>
-    syncNow: () => Promise<{ success: boolean; data?: SyncResult; error?: string }>
-    manualUpload: () => Promise<{ success: boolean; data?: SyncResult; error?: string }>
-=======
   
   webdav: {
     testConnection: (config: WebDAVConfig) => Promise<WebDAVTestResult>
     syncNow: () => Promise<{ success: boolean; data?: WebDAVSyncResult; error?: string }>
     manualUpload: () => Promise<{ success: boolean; data?: WebDAVSyncResult; error?: string }>
->>>>>>> 841393e7
     manualDownload: () => Promise<{ success: boolean; data?: any; error?: string }>
     applyDownloadedData: (resolution: any) => Promise<{ success: boolean; message?: string; error?: string }>
     compareData: () => Promise<{ success: boolean; data?: any; error?: string }>
